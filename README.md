# Time-series Prediction for Limit Order Book Data


<img src="assets/dalle_image.png" alt="DALL-E generated image" style="width: 30%;">

This repository contains code and instructions for time-series prediction on limit order book data using deep learning models. The goal is to provide a comprehensive yet easy-to-use framework for data preparation, model training, and evaluation.
<<<<<<< HEAD

=======
>>>>>>> 43f67cc9


## 1. Setup

First, clone this repo

```bash
git clone https://github.com/pietrolesci/time-series-prediction.git
```

To manage the environment we use [uv](https://docs.astral.sh/uv/getting-started/installation/). If you do not have it installed, simply run

```bash
curl -LsSf https://astral.sh/uv/install.sh | sh
```

then, exactly reproduce the Python environment by running

```bash
uv sync
```



## 2. Data

Put the data in the data folder. We expect it to be in a parquet format. Then, run

```bash
uv run scripts/prepare_data.py
```

This script will prepare the data for training, split it into train, validation, and test splits, and store them as memory-mapped numpy files (named `{train, val, test}_memmap.npy`) and the associated metadata (named `{train, val, test}_memmap.meta`). This allows us to load it during training efficiently. The data-splitting process is done as follows:

- The initial 80% (2.8M instances) are used for training

- A gap of 100k instances is left between training and validation to ensure robust model evaluation. Specifically, if the training data ends too close to the start of the validation data, there may be subtle overlap or dependencies (e.g., autocorrelations, seasonality, and any short-term patterns) that the model can exploit. This can lead to overly optimistic validation results.

- The subsequent 7% (250k) instances are used for validation

- Again, a gap of 50k instances is left between validation and test split since the validation set is used for model selection (e.g., early stopping)

- Finally, 8.5% (300k) instances are used for testing

In total, the gap (unused instances) amounts to 4.5% of the data.




## 3. Training

To start a training run

```bash
uv run scripts/train.py model=deeplob  # or picodeeplob
```

The experiment configuration is handled with [hydra](https://hydra.cc/). So, you can simply pass arguments in the command line (e.g., `model=deeplob`). To run multiple experiments in parallel with joblib you can run

```bash
uv run scripts/train.py model=deeplob optim.lr=0.01,0.001 +launcher=joblib
```

Currently, we support two models: DeepLOB ([DeepLOB: Deep Convolutional Neural Networks for Limit Order Books](https://arxiv.org/abs/1808.03668)) and PicoDeepLOB, which is a modification of DeepLOB that replaces the LSTM component with a decoder-only transformer based on the Llama architecture. The code allows configuring the task as a regression or a classification task. Initial experiments show that the classification format is more challenging and leads to underperforming models.

Optimisation is performed using the AdamW optimiser, and multiple learning rate schedules are supported. New optimisers can be seamlessly added.

During training, we log many useful statistics: MSEloss, R2 score, distribution of the model predictions (mean, standard deviation, minimum, and maximum), gradient norms, learning rate, and time (e.g., batch processing time).

The artefacts from a training run (e.g., metadata, checkpoints, logs, tensorboard logs, etc) are stored in a folder named `{model name}_{datetime}` (e.g., `deeplob_2024-12-10T18-39-58`) under the `outputs/model_train` folder (you can change from `model_train` to anything by passing `out_parent_folder=<your_path>`).

Importantly, we use Tensorboard as our logger. Additionallly, at the end of each experiment, the tensorboard logs are also exported as a parquet file (named `tb_logs.parquet`) which allows easier analysis.

Finally, we write to disk the model predictions every time we run validation (additionally, training predictions can be stored too, but it's usually too big -- that's why we only log their distribution during training).




## Evaluation

The training scripts directly compute evaluation scores. Specifically, during training, we run the evaluation 4 times per epoch on both the validation and the test splits. Note: the test split is not used for model selection! We only add this to check how much our validation and test scores correlate. This is useful to know because once we pin down the correct training recipe, to create the model artefact to submit, we will use 90% of the data as training and only the last 10% for model selection; in this way, we use as much data as possible to train before submitting.

Additionally, we can evaluate any checkpoint by running (note that in this case, we use simply `argparse` for the CLI interface)

```bash
uv run scripts/eval.py --checkpoint <checkpoint_path> --out_dir data/predictions
```

As a result, under the specified `out_dir`, we get a file named `{checkpoint}.parquet` with the model predictions and the actual target value which allows for easier analysis. 


<|MERGE_RESOLUTION|>--- conflicted
+++ resolved
@@ -4,10 +4,6 @@
 <img src="assets/dalle_image.png" alt="DALL-E generated image" style="width: 30%;">
 
 This repository contains code and instructions for time-series prediction on limit order book data using deep learning models. The goal is to provide a comprehensive yet easy-to-use framework for data preparation, model training, and evaluation.
-<<<<<<< HEAD
-
-=======
->>>>>>> 43f67cc9
 
 
 ## 1. Setup
